import { supabase, UserProfile, UserRole } from './supabase'
import { AuthError, User, Session } from '@supabase/supabase-js'
import { 
  checkRegistrationRateLimit, 
  recordRegistrationAttempt,
  checkLoginRateLimit,
  recordLoginAttempt,
  checkPasswordResetRateLimit,
  recordPasswordResetAttempt,
  checkEmailVerificationRateLimit,
  recordEmailVerificationAttempt,
  formatRemainingTime
} from './rateLimiting'

// Utility function to get the correct site URL for email redirects
// Fixed: Ensures production environment always uses https://golosina.net and never localhost
function getSiteUrl(): string {
  // If we're in the browser, use the current origin
  if (typeof window !== 'undefined') {
    const origin = window.location.origin
    console.log('getSiteUrl (browser):', origin)

    // Production domain detection - never return localhost for golosina.net
    if (origin.includes('golosina.net')) {
      const productionUrl = 'https://golosina.net'
      console.log('Production domain detected, using:', productionUrl)
      return productionUrl
    }

    return origin
  }

  // Server-side logic
  console.log('getSiteUrl (server-side), checking environment variables...')
  console.log('NEXT_PUBLIC_SITE_URL:', process.env.NEXT_PUBLIC_SITE_URL)
  console.log('VERCEL_URL:', process.env.VERCEL_URL)
  console.log('NODE_ENV:', process.env.NODE_ENV)

  // Check for production environment variables first
  const siteUrl = process.env.NEXT_PUBLIC_SITE_URL || process.env.VERCEL_URL || process.env.SITE_URL

  if (siteUrl) {
<<<<<<< HEAD
    // In production, ignore localhost URLs from environment variables
    if (process.env.NODE_ENV === 'production' && siteUrl.includes('localhost')) {
      console.log('Production environment detected, ignoring localhost URL:', siteUrl)
      // Continue to production fallback instead of using localhost
    } else {
      // Ensure HTTPS for production URLs (but not localhost)
      if (siteUrl.startsWith('http://') && !siteUrl.includes('localhost')) {
        const httpsUrl = siteUrl.replace('http://', 'https://')
        console.log('Converting HTTP to HTTPS:', siteUrl, '->', httpsUrl)
        return httpsUrl
      }

      // If it's a Vercel URL without protocol, add https
      if (siteUrl.includes('.vercel.app') && !siteUrl.startsWith('http')) {
        const vercelUrl = `https://${siteUrl}`
        console.log('Adding HTTPS to Vercel URL:', siteUrl, '->', vercelUrl)
        return vercelUrl
      }

      console.log('Using configured site URL:', siteUrl)
      return siteUrl
    }
  }

  // Production fallback - if we're in production environment, use the production domain
  if (process.env.NODE_ENV === 'production') {
    const productionUrl = 'https://golosina.net'
    console.log('Production environment detected, using production domain:', productionUrl)
    return productionUrl
=======
    // Ensure HTTPS for production URLs (but not localhost)
    if (siteUrl.startsWith('http://') && !siteUrl.includes('localhost')) {
      const httpsUrl = siteUrl.replace('http://', 'https://')
      console.log('Converting HTTP to HTTPS:', siteUrl, '->', httpsUrl)
      return httpsUrl
    }

    // If it's a Vercel URL without protocol, add https
    if (siteUrl.includes('.vercel.app') && !siteUrl.startsWith('http')) {
      const vercelUrl = `https://${siteUrl}`
      console.log('Adding HTTPS to Vercel URL:', siteUrl, '->', vercelUrl)
      return vercelUrl
    }

    console.log('Using configured site URL:', siteUrl)
    return siteUrl
>>>>>>> 3eb2351d
  }

  // Production fallback - if we're in production environment, use the production domain
  if (process.env.NODE_ENV === 'production') {
    const productionUrl = 'https://golosina.net'
    console.log('Production environment detected, using production domain:', productionUrl)
    return productionUrl
  }

  // Default to localhost only in development
  const developmentUrl = 'http://localhost:3000'
  console.log('Development environment, using:', developmentUrl)
  return developmentUrl
}

export interface AuthResponse {
  success: boolean
  error?: string
  user?: User
  session?: Session
}

export interface RegistrationData {
  email: string
  password: string
  firstName?: string
  lastName?: string
  role: UserRole
  termsAccepted: boolean
  privacyPolicyAccepted: boolean
  marketingEmailsConsent?: boolean
}

export interface LoginData {
  email: string
  password: string
}

export class AuthService {
  static async signInWithGoogle(): Promise<AuthResponse> {
    if (!supabase) {
      return { success: false, error: 'Supabase not configured' }
    }

    try {
      const siteUrl = getSiteUrl()
      const redirectTo = `${siteUrl}/auth/callback`

      console.log('Google OAuth configuration:', {
        siteUrl,
        redirectTo,
        environment: process.env.NODE_ENV,
        userAgent: typeof window !== 'undefined' ? window.navigator.userAgent : 'server'
      })

      const { data, error } = await supabase.auth.signInWithOAuth({
        provider: 'google',
        options: {
          redirectTo: redirectTo,
          queryParams: {
            access_type: 'offline',
            prompt: 'consent'
          }
        }
      })

      if (error) {
        // Log failed OAuth attempt
        await this.logAuthEvent(
          null,
          'oauth_login',
          null,
          null,
          { provider: 'google', error: error.message },
          false
        )
        return { success: false, error: error.message }
      }

      // OAuth success - the actual user data will be handled by the auth state change listener
      // Log successful OAuth initiation
      await this.logAuthEvent(
        null,
        'oauth_login',
        null,
        null,
        { provider: 'google' },
        true
      )

      return { success: true }
    } catch (error) {
      console.error('Google OAuth error:', error)
      return { success: false, error: 'An unexpected error occurred during Google sign-in' }
    }
  }

  static async register(data: RegistrationData): Promise<AuthResponse> {
    if (!supabase) {
      return { success: false, error: 'Supabase not configured' }
    }

    try {
      // Check rate limiting
      const rateLimitCheck = checkRegistrationRateLimit(data.email)
      if (rateLimitCheck.blocked) {
        const timeStr = rateLimitCheck.remainingTime ? formatRemainingTime(rateLimitCheck.remainingTime) : 'some time'
        return { success: false, error: `Too many registration attempts. Please try again in ${timeStr}.` }
      }

      // Validate required fields
      if (!data.email || !data.password) {
        recordRegistrationAttempt(data.email, false)
        return { success: false, error: 'Email and password are required' }
      }

      if (!data.termsAccepted || !data.privacyPolicyAccepted) {
        recordRegistrationAttempt(data.email, false)
        return { success: false, error: 'You must accept the terms of service and privacy policy' }
      }

      if (data.password.length < 8) {
        recordRegistrationAttempt(data.email, false)
        return { success: false, error: 'Password must be at least 8 characters long' }
      }

      // Register user with Supabase Auth
      const { data: authData, error: authError } = await supabase.auth.signUp({
        email: data.email,
        password: data.password,
        options: {
          emailRedirectTo: `${getSiteUrl()}/auth/callback`,
          data: {
            first_name: data.firstName,
            last_name: data.lastName,
            role: data.role,
            terms_accepted: data.termsAccepted,
            privacy_policy_accepted: data.privacyPolicyAccepted,
            marketing_emails_consent: data.marketingEmailsConsent || false
          }
        }
      })

      if (authError) {
        recordRegistrationAttempt(data.email, false)
        return { success: false, error: authError.message }
      }

      if (!authData.user) {
        recordRegistrationAttempt(data.email, false)
        return { success: false, error: 'Failed to create user account' }
      }

      // Success - reset rate limiting
      recordRegistrationAttempt(data.email, true)

      // Log the registration event
      await this.logAuthEvent(
        authData.user.id,
        'register',
        null,
        null,
        { role: data.role },
        true
      )

      return {
        success: true,
        user: authData.user || undefined,
        session: authData.session || undefined
      }
    } catch (error) {
      console.error('Registration error:', error)
      recordRegistrationAttempt(data.email, false)
      return { success: false, error: 'An unexpected error occurred during registration' }
    }
  }

  static async login(data: LoginData): Promise<AuthResponse> {
    if (!supabase) {
      return { success: false, error: 'Supabase not configured' }
    }

    try {
      // Check rate limiting
      const rateLimitCheck = checkLoginRateLimit(data.email)
      if (rateLimitCheck.blocked) {
        const timeStr = rateLimitCheck.remainingTime ? formatRemainingTime(rateLimitCheck.remainingTime) : 'some time'
        return { success: false, error: `Too many login attempts. Please try again in ${timeStr}.` }
      }

      const { data: authData, error: authError } = await supabase.auth.signInWithPassword({
        email: data.email,
        password: data.password
      })

      if (authError) {
        recordLoginAttempt(data.email, false)
        
        // Log failed login attempt
        await this.logAuthEvent(
          null,
          'login',
          null,
          null,
          { email: data.email },
          false
        )
        return { success: false, error: authError.message }
      }

      if (!authData.user || !authData.session) {
        recordLoginAttempt(data.email, false)
        return { success: false, error: 'Failed to authenticate user' }
      }

      // Success - reset rate limiting
      recordLoginAttempt(data.email, true)

      // Update last login timestamp
      await supabase
        .from('user_profiles')
        .update({ last_login_at: new Date().toISOString() })
        .eq('id', authData.user.id)

      // Log successful login
      await this.logAuthEvent(
        authData.user.id,
        'login',
        null,
        null,
        null,
        true
      )

      return {
        success: true,
        user: authData.user || undefined,
        session: authData.session || undefined
      }
    } catch (error) {
      console.error('Login error:', error)
      recordLoginAttempt(data.email, false)
      return { success: false, error: 'An unexpected error occurred during login' }
    }
  }

  static async logout(): Promise<AuthResponse> {
    if (!supabase) {
      return { success: false, error: 'Supabase not configured' }
    }

    try {
      const { error } = await supabase.auth.signOut()

      if (error) {
        return { success: false, error: error.message }
      }

      return { success: true }
    } catch (error) {
      console.error('Logout error:', error)
      return { success: false, error: 'An unexpected error occurred during logout' }
    }
  }

  static async resetPassword(email: string): Promise<AuthResponse> {
    if (!supabase) {
      return { success: false, error: 'Supabase not configured' }
    }

    try {
      // Check rate limiting
      const rateLimitCheck = checkPasswordResetRateLimit(email)
      if (rateLimitCheck.blocked) {
        const timeStr = rateLimitCheck.remainingTime ? formatRemainingTime(rateLimitCheck.remainingTime) : 'some time'
        return { success: false, error: `Too many password reset requests. Please try again in ${timeStr}.` }
      }

      const { error } = await supabase.auth.resetPasswordForEmail(email, {
        redirectTo: `${getSiteUrl()}/auth/reset-password`
      })

      if (error) {
        recordPasswordResetAttempt(email, false)
        return { success: false, error: error.message }
      }

      // Success - record attempt
      recordPasswordResetAttempt(email, true)
      return { success: true }
    } catch (error) {
      console.error('Password reset error:', error)
      recordPasswordResetAttempt(email, false)
      return { success: false, error: 'An unexpected error occurred' }
    }
  }

  static async updatePassword(newPassword: string): Promise<AuthResponse> {
    if (!supabase) {
      return { success: false, error: 'Supabase not configured' }
    }

    try {
      const { data, error } = await supabase.auth.updateUser({
        password: newPassword
      })

      if (error) {
        return { success: false, error: error.message }
      }

      // Log password change
      if (data.user) {
        await this.logAuthEvent(
          data.user.id,
          'password_change',
          null,
          null,
          null,
          true
        )
      }

      return { success: true, user: data.user }
    } catch (error) {
      console.error('Password update error:', error)
      return { success: false, error: 'An unexpected error occurred' }
    }
  }

  static async getCurrentUser(): Promise<User | null> {
    if (!supabase) return null

    try {
      const { data: { user } } = await supabase.auth.getUser()
      return user
    } catch (error) {
      console.error('Error getting current user:', error)
      return null
    }
  }

  static async getCurrentSession(): Promise<Session | null> {
    if (!supabase) return null

    try {
      const { data: { session } } = await supabase.auth.getSession()
      return session
    } catch (error) {
      console.error('Error getting current session:', error)
      return null
    }
  }

  static async createOAuthUserProfile(userId: string, userData: {
    email: string;
    firstName: string | null;
    lastName: string | null;
    displayName: string;
    provider: string;
  }): Promise<AuthResponse> {
    if (!supabase) {
      return { success: false, error: 'Supabase not configured' }
    }

    try {
      console.log('Creating OAuth user profile:', {
        userId,
        email: userData.email,
        firstName: userData.firstName,
        lastName: userData.lastName,
        displayName: userData.displayName,
        provider: userData.provider
      })

      const { data: profile, error } = await supabase
        .from('user_profiles')
        .insert({
          id: userId,
          email: userData.email,
          first_name: userData.firstName,
          last_name: userData.lastName,
          display_name: userData.displayName,
          role: 'student', // Default role for OAuth users
          terms_accepted: true, // Assumed for OAuth users who completed the flow
          privacy_policy_accepted: true, // Assumed for OAuth users who completed the flow
          marketing_emails_consent: false, // Default to false, user can opt-in later
          profile_completion: (userData.firstName && userData.lastName) ? 'basic' : 'incomplete'
        })
        .select()
        .single()

      if (error) {
        console.error('Error creating OAuth user profile:', error)
        return { success: false, error: error.message }
      }

      // Also create student profile since we default to student role
      const { error: studentError } = await supabase
        .from('student_profiles')
        .insert({
          id: userId,
          experience_level: 'beginner'
        })

      if (studentError) {
        console.warn('Warning: Could not create student profile for OAuth user:', studentError)
        // Don't fail the whole operation for this
      }

      // Log the profile creation
      await this.logAuthEvent(
        userId,
        'oauth_profile_created',
        null,
        null,
        { provider: userData.provider, profile_completion: profile.profile_completion },
        true
      )

      console.log('OAuth user profile created successfully:', profile)
      return { success: true }
    } catch (error) {
      console.error('Error creating OAuth user profile:', error)
      return { success: false, error: 'Failed to create user profile' }
    }
  }

  static async getUserProfile(userId: string): Promise<UserProfile | null> {
    if (!supabase) return null

    try {
      const { data, error } = await supabase
        .from('user_profiles')
        .select('*')
        .eq('id', userId)
        .maybeSingle()

      if (error) {
        console.error('Error fetching user profile:', error)
        return null
      }

      return data
    } catch (error) {
      console.error('Error fetching user profile:', error)
      return null
    }
  }

  static async updateUserProfile(userId: string, updates: Partial<UserProfile>): Promise<boolean> {
    if (!supabase) return false

    try {
      const { error } = await supabase
        .from('user_profiles')
        .update(updates)
        .eq('id', userId)

      if (error) {
        console.error('Error updating user profile:', error)
        return false
      }

      // Log profile update
      await this.logAuthEvent(
        userId,
        'profile_update',
        null,
        null,
        { updated_fields: Object.keys(updates) },
        true
      )

      return true
    } catch (error) {
      console.error('Error updating user profile:', error)
      return false
    }
  }

  static onAuthStateChange(callback: (session: Session | null) => void) {
    if (!supabase) return { data: { subscription: { unsubscribe: () => {} } } }

    return supabase.auth.onAuthStateChange((event, session) => {
      callback(session)
    })
  }

  private static async logAuthEvent(
    userId: string | null,
    action: string,
    ipAddress?: string | null,
    userAgent?: string | null,
    additionalData?: Record<string, any> | null,
    success: boolean = true
  ): Promise<void> {
    if (!supabase) return

    try {
      await supabase.rpc('log_auth_event', {
        p_user_id: userId,
        p_action: action,
        p_ip_address: ipAddress,
        p_user_agent: userAgent,
        p_additional_data: additionalData ? JSON.stringify(additionalData) : null,
        p_success: success
      })
    } catch (error) {
      console.error('Error logging auth event:', error)
    }
  }

  static async verifyEmailToken(token: string): Promise<AuthResponse> {
    if (!supabase) {
      return { success: false, error: 'Supabase not configured' }
    }

    try {
      const { data, error } = await supabase.auth.verifyOtp({
        token_hash: token,
        type: 'email'
      })

      if (error) {
        return { success: false, error: error.message }
      }

      return {
        success: true,
        user: data.user || undefined,
        session: data.session || undefined
      }
    } catch (error) {
      console.error('Email verification error:', error)
      return { success: false, error: 'An unexpected error occurred during email verification' }
    }
  }

  static async resendConfirmationEmail(email: string): Promise<AuthResponse> {
    if (!supabase) {
      return { success: false, error: 'Supabase not configured' }
    }

    try {
      // Check rate limiting
      const rateLimitCheck = checkEmailVerificationRateLimit(email)
      if (rateLimitCheck.blocked) {
        const timeStr = rateLimitCheck.remainingTime ? formatRemainingTime(rateLimitCheck.remainingTime) : 'some time'
        return { success: false, error: `Please wait ${timeStr} before requesting another verification email.` }
      }

      const { error } = await supabase.auth.resend({
        type: 'signup',
        email: email,
        options: {
          emailRedirectTo: `${getSiteUrl()}/auth/callback`
        }
      })

      if (error) {
        recordEmailVerificationAttempt(email, false)
        return { success: false, error: error.message }
      }

      // Success - record attempt
      recordEmailVerificationAttempt(email, true)
      return { success: true }
    } catch (error) {
      console.error('Resend confirmation error:', error)
      recordEmailVerificationAttempt(email, false)
      return { success: false, error: 'An unexpected error occurred' }
    }
  }
}

// Password validation utility
export const validatePassword = (password: string): { valid: boolean; errors: string[] } => {
  const errors: string[] = []

  if (password.length < 8) {
    errors.push('Password must be at least 8 characters long')
  }

  if (!/(?=.*[a-z])/.test(password)) {
    errors.push('Password must contain at least one lowercase letter')
  }

  if (!/(?=.*[A-Z])/.test(password)) {
    errors.push('Password must contain at least one uppercase letter')
  }

  if (!/(?=.*\d)/.test(password)) {
    errors.push('Password must contain at least one number')
  }

  if (!/(?=.*[@$!%*?&])/.test(password)) {
    errors.push('Password must contain at least one special character')
  }

  return {
    valid: errors.length === 0,
    errors
  }
}

// Email validation utility
export const validateEmail = (email: string): boolean => {
  const emailRegex = /^[A-Za-z0-9._%-]+@[A-Za-z0-9.-]+\.[A-Za-z]{2,4}$/
  return emailRegex.test(email)
}<|MERGE_RESOLUTION|>--- conflicted
+++ resolved
@@ -40,7 +40,6 @@
   const siteUrl = process.env.NEXT_PUBLIC_SITE_URL || process.env.VERCEL_URL || process.env.SITE_URL
 
   if (siteUrl) {
-<<<<<<< HEAD
     // In production, ignore localhost URLs from environment variables
     if (process.env.NODE_ENV === 'production' && siteUrl.includes('localhost')) {
       console.log('Production environment detected, ignoring localhost URL:', siteUrl)
@@ -70,24 +69,6 @@
     const productionUrl = 'https://golosina.net'
     console.log('Production environment detected, using production domain:', productionUrl)
     return productionUrl
-=======
-    // Ensure HTTPS for production URLs (but not localhost)
-    if (siteUrl.startsWith('http://') && !siteUrl.includes('localhost')) {
-      const httpsUrl = siteUrl.replace('http://', 'https://')
-      console.log('Converting HTTP to HTTPS:', siteUrl, '->', httpsUrl)
-      return httpsUrl
-    }
-
-    // If it's a Vercel URL without protocol, add https
-    if (siteUrl.includes('.vercel.app') && !siteUrl.startsWith('http')) {
-      const vercelUrl = `https://${siteUrl}`
-      console.log('Adding HTTPS to Vercel URL:', siteUrl, '->', vercelUrl)
-      return vercelUrl
-    }
-
-    console.log('Using configured site URL:', siteUrl)
-    return siteUrl
->>>>>>> 3eb2351d
   }
 
   // Production fallback - if we're in production environment, use the production domain
