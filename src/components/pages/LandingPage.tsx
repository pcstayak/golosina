'use client'

import { useApp } from '@/contexts/AppContext';
import { useAuth } from '@/contexts/AuthContext';
import { Button } from '@/components/ui/Button';
import { Badge } from '@/components/ui/Badge';
import { Panel, PanelHeader, PanelContent } from '@/components/ui/Panel';
import { Settings, LogOut, Home, Mic, MessageSquare, Copy, ExternalLink, Trash2 } from 'lucide-react';
import { useState, useEffect } from 'react';
import SettingsModal from '@/components/modals/SettingsModal';
import Link from 'next/link';
import { PracticeService, Practice } from '@/services/practiceService';
import { useNotification } from '@/hooks/useNotification';
import { LessonService, type Lesson, type LessonAssignment } from '@/services/lessonService';
<<<<<<< HEAD
=======
import LessonCard from '@/components/lessons/LessonCard';
import AssignedLessonCardNew from '@/components/lessons/AssignedLessonCard';
import NotificationList from '@/components/student/NotificationList';
>>>>>>> f23918ea

export default function LandingPage() {
  const { state, dispatch } = useApp();
  const { signOut, profile, user } = useAuth();
  const { showSuccess, showError } = useNotification();
  const [showSettings, setShowSettings] = useState(false);
  const [isLoggingOut, setIsLoggingOut] = useState(false);

  const [myLessons, setMyLessons] = useState<Lesson[]>([]);
  const [assignedToMeLessons, setAssignedToMeLessons] = useState<LessonAssignment[]>([]);
  const [practices, setPractices] = useState<Practice[]>([]);
  const [loadingMyLessons, setLoadingMyLessons] = useState(true);
  const [loadingAssignedToMe, setLoadingAssignedToMe] = useState(true);
  const [loadingPractices, setLoadingPractices] = useState(true);

  const handleLogout = async () => {
    setIsLoggingOut(true);
    try {
      const result = await signOut();
      if (!result.success) {
        console.error('Logout failed:', result.error);
        // You could add toast notification here if available
      }
    } catch (error) {
      console.error('Error during logout:', error);
    } finally {
      setIsLoggingOut(false);
    }
  };

  const handleReturnToDashboard = () => {
    if (profile?.role === 'admin') {
      dispatch({ type: 'SET_CURRENT_VIEW', payload: 'admin-dashboard' });
    } else if (profile?.role === 'teacher') {
      dispatch({ type: 'SET_CURRENT_VIEW', payload: 'teacher-dashboard' });
    }
  };

  // Load lessons and practices
  useEffect(() => {
    const loadMyLessons = async () => {
      if (!user?.id) {
        setLoadingMyLessons(false);
        return;
      }

      try {
        const lessons = await LessonService.getLessonsByCreator(user.id);
        setMyLessons(lessons);
      } catch (error) {
        console.error('Error loading my lessons:', error);
      } finally {
        setLoadingMyLessons(false);
      }
    };

    loadMyLessons();
  }, [user?.id]);

  useEffect(() => {
    const loadAssignedToMe = async () => {
      if (!user?.id) {
        setLoadingAssignedToMe(false);
        return;
      }

      try {
        const assignments = await LessonService.getLessonsAssignedToStudent(user.id);
        setAssignedToMeLessons(assignments);
      } catch (error) {
        console.error('Error loading assigned lessons:', error);
      } finally {
        setLoadingAssignedToMe(false);
      }
    };

    loadAssignedToMe();
  }, [user?.id]);

  useEffect(() => {
    const loadPractices = async () => {
      try {
        const practiceList = await PracticeService.getSharedPractices();
        setPractices(practiceList);
      } catch (error) {
        console.error('Error loading practices:', error);
      } finally {
        setLoadingPractices(false);
      }
    };

    loadPractices();
  }, []);

  const handleDeletePractice = async () => {
    try {
      const practiceList = await PracticeService.getSharedPractices();
      setPractices(practiceList);
    } catch (error) {
      console.error('Error refreshing practices:', error);
    }
  };

  const handleCopyPracticeLink = (practiceId: string) => {
    const baseUrl = window.location.origin;
    const url = `${baseUrl}/practices/${practiceId}`;

    navigator.clipboard.writeText(url);
    showSuccess('Link copied to clipboard');
  };


  const formatDate = (dateString: string) => {
    try {
      const date = new Date(dateString);
      return date.toLocaleDateString('en-US', {
        month: 'short',
        day: 'numeric'
      });
    } catch {
      return 'Unknown';
    }
  };

  const groupedPractices = practices.reduce((acc, practice) => {
    const lessonId = practice.lesson_id || 'archived';
    if (!acc[lessonId]) {
      acc[lessonId] = {
        lessonId,
        lessonTitle: (practice as any).title || 'Untitled Lesson',
        practices: []
      };
    }
    acc[lessonId].practices.push(practice);
    return acc;
  }, {} as Record<string, { lessonId: string; lessonTitle: string; practices: Practice[] }>);

  const sortedGroupedPractices = Object.values(groupedPractices).sort((a, b) => {
    const aLatest = Math.max(...a.practices.map(p => new Date(p.created_at).getTime()));
    const bLatest = Math.max(...b.practices.map(p => new Date(p.created_at).getTime()));
    return bLatest - aLatest;
  });

  return (
    <div className="min-h-screen">
      <div className="max-w-custom mx-auto px-4 py-6">
        <Panel>
          <PanelHeader>
            <div>
              <h1 className="text-lg font-extrabold text-text m-0">Student Dashboard</h1>
              <div className="text-[12.5px] text-muted mt-1">Practice, learn, improve</div>
            </div>
            <div className="flex gap-2.5">
              {(profile?.role === 'admin' || profile?.role === 'teacher') && (
                <Button
                  variant="secondary"
                  size="sm"
                  onClick={handleReturnToDashboard}
                >
                  <Home className="w-4 h-4" />
                </Button>
              )}
              <Button
                variant="secondary"
                size="sm"
                onClick={() => setShowSettings(true)}
              >
                <Settings className="w-4 h-4" />
              </Button>
              <Link href="/lessons/create">
                <Button variant="primary" size="sm">Create lesson</Button>
              </Link>
              <Button
                size="sm"
                variant="secondary"
                onClick={handleLogout}
                disabled={isLoggingOut}
              >
                <LogOut className="w-4 h-4" />
              </Button>
            </div>
          </PanelHeader>

<<<<<<< HEAD
          <PanelContent>
            {/* Stats Cards */}
            <div className="grid grid-cols-3 gap-3 mb-4">
              <div className="p-3 border border-border rounded-[14px] bg-[rgba(255,255,255,0.04)] [html[data-theme='mist']_&]:bg-[rgba(17,24,39,0.03)]">
                <div className="text-xs text-muted">LESSONS ASSIGNED</div>
                <div className="text-xl font-black mt-1.5">
                  {loadingAssignedToMe ? '...' : assignedToMeLessons.length}
=======
      {/* Notifications Section - Only show for students (non-admin, non-teacher) */}
      {user?.id && profile?.role !== 'admin' && profile?.role !== 'teacher' && (
        <div className="mb-6">
          <NotificationList maxItems={5} />
        </div>
      )}

      {/* Create Lesson Card */}
      <div className="mb-6">
        <div className="bg-gradient-to-r from-purple-500 to-pink-500 rounded-xl shadow-lg overflow-hidden">
          <div className="p-6">
            <div className="flex items-center justify-between mb-4">
              <div className="flex items-center gap-3">
                <div className="w-12 h-12 bg-white/20 rounded-lg flex items-center justify-center">
                  <Video className="w-6 h-6 text-white" />
>>>>>>> f23918ea
                </div>
              </div>
              <div className="p-3 border border-border rounded-[14px] bg-[rgba(255,255,255,0.04)] [html[data-theme='mist']_&]:bg-[rgba(17,24,39,0.03)]">
                <div className="text-xs text-muted">PENDING PRACTICES</div>
                <div className="text-xl font-black mt-1.5">
                  {loadingAssignedToMe ? '...' : assignedToMeLessons.filter(a => !practices.some(p => p.lesson_id === a.lesson_id)).length}
                </div>
              </div>
              <div className="p-3 border border-border rounded-[14px] bg-[rgba(255,255,255,0.04)] [html[data-theme='mist']_&]:bg-[rgba(17,24,39,0.03)]">
                <div className="text-xs text-muted">COMPLETED PRACTICES</div>
                <div className="text-xl font-black mt-1.5">
                  {loadingPractices ? '...' : practices.length}
                </div>
              </div>
            </div>

            {/* Lessons Assigned to Me Section */}
            {assignedToMeLessons.length > 0 && (
              <>
                <div className="mt-3.5 flex items-center justify-between gap-2.5 mb-3">
                  <div>
                    <h2 className="text-base font-extrabold text-text m-0">Lessons from Teachers</h2>
                    <div className="text-[12.5px] text-muted">Assigned lessons to practice</div>
                  </div>
                </div>

                <div className="border border-border rounded-[14px] overflow-hidden mb-4">
                  {loadingAssignedToMe ? (
                    <div className="px-3 py-8 text-center text-muted">Loading...</div>
                  ) : (
                    <div className="grid grid-cols-2 gap-0">
                      {assignedToMeLessons.map((assignment, index) => {
                        const hasPractice = practices.some(p => p.lesson_id === assignment.lesson_id);
                        const lesson = assignment.lesson;
                        return (
                          <div
                            key={assignment.id}
                            className={`p-3 ${
                              index % 2 === 0 ? 'border-r border-border' : ''
                            } ${
                              index < assignedToMeLessons.length - 2 ? 'border-b border-border' : ''
                            } bg-[rgba(255,255,255,0.03)] [html[data-theme='mist']_&]:bg-[rgba(17,24,39,0.02)]`}
                          >
                            <div className="flex items-start justify-between gap-2 mb-2">
                              <div className="flex-1 min-w-0">
                                <div className="font-black text-sm truncate">{lesson?.title || 'Untitled Lesson'}</div>
                                <div className="text-xs text-muted mt-0.5">
                                  {assignment.teacher_name || 'Unknown Teacher'}
                                </div>
                              </div>
                              <Badge variant={hasPractice ? 'reviewed' : 'assigned'}>
                                {hasPractice ? 'Done' : 'Pending'}
                              </Badge>
                            </div>
                            <div className="flex items-center gap-2 text-xs text-muted mb-2">
                              <span>{lesson?.steps?.length || 0} steps</span>
                            </div>
                            <Link href={`/lessons/practice/${assignment.lesson_id}`}>
                              <Button size="sm" variant={hasPractice ? 'secondary' : 'primary'} className="w-full">
                                {hasPractice ? 'Practice again' : 'Start practice'}
                              </Button>
                            </Link>
                          </div>
                        );
                      })}
                    </div>
                  )}
                </div>
              </>
            )}

            {/* Lessons I Created Section */}
            {myLessons.length > 0 && (
              <>
                <div className="mt-3.5 flex items-center justify-between gap-2.5 mb-3">
                  <div>
                    <h2 className="text-base font-extrabold text-text m-0">Lessons I Created</h2>
                    <div className="text-[12.5px] text-muted">My custom lessons</div>
                  </div>
                </div>

                <div className="border border-border rounded-[14px] overflow-hidden mb-4">
                  {loadingMyLessons ? (
                    <div className="px-3 py-8 text-center text-muted">Loading...</div>
                  ) : (
                    <div className="grid grid-cols-3 gap-0">
                      {myLessons.map((lesson, index) => (
                        <div
                          key={lesson.id}
                          className={`p-3 ${
                            (index + 1) % 3 !== 0 ? 'border-r border-border' : ''
                          } ${
                            index < myLessons.length - 3 ? 'border-b border-border' : ''
                          } bg-[rgba(255,255,255,0.03)] [html[data-theme='mist']_&]:bg-[rgba(17,24,39,0.02)]`}
                        >
                          <div className="mb-2">
                            <div className="font-black text-sm truncate">{lesson.title || 'Untitled Lesson'}</div>
                            <div className="text-xs text-muted mt-0.5 line-clamp-2">
                              {lesson.description || 'No description'}
                            </div>
                          </div>
                          <div className="flex items-center gap-2 text-xs text-muted mb-2">
                            <span>{lesson.steps?.length || 0} steps</span>
                          </div>
                          <div className="flex gap-1">
                            <Link href={`/lessons/edit/${lesson.id}`} className="flex-1">
                              <Button size="sm" variant="secondary" className="w-full">
                                Edit
                              </Button>
                            </Link>
                            <Link href={`/lessons/practice/${lesson.id}`} className="flex-1">
                              <Button size="sm" variant="primary" className="w-full">
                                Practice
                              </Button>
                            </Link>
                          </div>
                        </div>
                      ))}
                    </div>
                  )}
                </div>
              </>
            )}

            {/* My Shared Practices Section */}
            {practices.length > 0 && (
              <>
                <div className="mt-3.5 flex items-center justify-between gap-2.5 mb-3">
                  <div>
                    <h2 className="text-base font-extrabold text-text m-0">My Shared Practices</h2>
                    <div className="text-[12.5px] text-muted">Submitted practice sessions</div>
                  </div>
                </div>

                <div className="border border-border rounded-[14px] overflow-hidden mb-4">
                  {/* Table Header */}
                  <div className="grid grid-cols-[2fr_1fr_0.8fr_0.8fr_auto] gap-2.5 px-3 py-3 items-center bg-panel-2 text-xs text-muted font-extrabold">
                    <div>LESSON</div>
                    <div>DATE</div>
                    <div>RECORDINGS</div>
                    <div>COMMENTS</div>
                    <div></div>
                  </div>

                  {/* Table Rows */}
                  {loadingPractices ? (
                    <div className="px-3 py-8 text-center text-muted">Loading...</div>
                  ) : (
                    sortedGroupedPractices.map((group) => (
                      <div key={group.lessonId}>
                        {group.practices.map((practice, idx) => {
                          const commentCount = (practice as any).comment_count || 0;
                          return (
                            <div
                              key={practice.practice_id}
                              className="grid grid-cols-[2fr_1fr_0.8fr_0.8fr_auto] gap-2.5 px-3 py-3 items-center border-t border-border bg-[rgba(255,255,255,0.03)] [html[data-theme='mist']_&]:bg-[rgba(17,24,39,0.02)]"
                            >
                              <div>
                                <div className="font-black text-sm">{group.lessonTitle}</div>
                                <div className="text-xs text-muted mt-0.5">{formatDate(practice.created_at)}</div>
                              </div>
                              <div className="text-xs text-muted">{formatDate(practice.created_at)}</div>
                              <div className="text-xs text-muted flex items-center gap-1">
                                <Mic className="w-3.5 h-3.5" />
                                {practice.recording_count}
                              </div>
                              <div className="text-xs text-muted flex items-center gap-1">
                                <MessageSquare className="w-3.5 h-3.5" />
                                {commentCount}
                              </div>
                              <div className="flex items-center gap-1">
                                <button
                                  onClick={() => handleCopyPracticeLink(practice.practice_id)}
                                  className="p-1.5 text-muted hover:text-text hover:bg-[rgba(255,255,255,0.1)] [html[data-theme='mist']_&]:hover:bg-[rgba(17,24,39,0.1)] rounded transition-colors"
                                  title="Copy Link"
                                >
                                  <Copy className="w-4 h-4" />
                                </button>
                                <Link href={`/practices/${practice.practice_id}`}>
                                  <button
                                    className="p-1.5 text-muted hover:text-text hover:bg-[rgba(255,255,255,0.1)] [html[data-theme='mist']_&]:hover:bg-[rgba(17,24,39,0.1)] rounded transition-colors"
                                    title="View Practice"
                                  >
                                    <ExternalLink className="w-4 h-4" />
                                  </button>
                                </Link>
                                <button
                                  onClick={async () => {
                                    const result = await PracticeService.deletePractice(practice.practice_id);
                                    if (result.success) {
                                      showSuccess('Practice deleted successfully');
                                      handleDeletePractice();
                                    } else {
                                      showError(result.error || 'Failed to delete practice');
                                    }
                                  }}
                                  className="p-1.5 text-muted hover:text-red-500 hover:bg-red-500/10 rounded transition-colors"
                                  title="Delete Practice"
                                >
                                  <Trash2 className="w-4 h-4" />
                                </button>
                              </div>
                            </div>
                          );
                        })}
                      </div>
                    ))
                  )}
                </div>
              </>
            )}
          </PanelContent>
        </Panel>

        {/* Settings Modal */}
        {showSettings && (
          <SettingsModal onClose={() => setShowSettings(false)} />
        )}
      </div>
    </div>
  );
}<|MERGE_RESOLUTION|>--- conflicted
+++ resolved
@@ -12,12 +12,7 @@
 import { PracticeService, Practice } from '@/services/practiceService';
 import { useNotification } from '@/hooks/useNotification';
 import { LessonService, type Lesson, type LessonAssignment } from '@/services/lessonService';
-<<<<<<< HEAD
-=======
-import LessonCard from '@/components/lessons/LessonCard';
-import AssignedLessonCardNew from '@/components/lessons/AssignedLessonCard';
 import NotificationList from '@/components/student/NotificationList';
->>>>>>> f23918ea
 
 export default function LandingPage() {
   const { state, dispatch } = useApp();
@@ -201,31 +196,20 @@
             </div>
           </PanelHeader>
 
-<<<<<<< HEAD
           <PanelContent>
+            {/* Notifications Section - Only show for students (non-admin, non-teacher) */}
+            {user?.id && profile?.role !== 'admin' && profile?.role !== 'teacher' && (
+              <div className="mb-4">
+                <NotificationList maxItems={5} />
+              </div>
+            )}
+
             {/* Stats Cards */}
             <div className="grid grid-cols-3 gap-3 mb-4">
               <div className="p-3 border border-border rounded-[14px] bg-[rgba(255,255,255,0.04)] [html[data-theme='mist']_&]:bg-[rgba(17,24,39,0.03)]">
                 <div className="text-xs text-muted">LESSONS ASSIGNED</div>
                 <div className="text-xl font-black mt-1.5">
                   {loadingAssignedToMe ? '...' : assignedToMeLessons.length}
-=======
-      {/* Notifications Section - Only show for students (non-admin, non-teacher) */}
-      {user?.id && profile?.role !== 'admin' && profile?.role !== 'teacher' && (
-        <div className="mb-6">
-          <NotificationList maxItems={5} />
-        </div>
-      )}
-
-      {/* Create Lesson Card */}
-      <div className="mb-6">
-        <div className="bg-gradient-to-r from-purple-500 to-pink-500 rounded-xl shadow-lg overflow-hidden">
-          <div className="p-6">
-            <div className="flex items-center justify-between mb-4">
-              <div className="flex items-center gap-3">
-                <div className="w-12 h-12 bg-white/20 rounded-lg flex items-center justify-center">
-                  <Video className="w-6 h-6 text-white" />
->>>>>>> f23918ea
                 </div>
               </div>
               <div className="p-3 border border-border rounded-[14px] bg-[rgba(255,255,255,0.04)] [html[data-theme='mist']_&]:bg-[rgba(17,24,39,0.03)]">
